--- conflicted
+++ resolved
@@ -105,11 +105,7 @@
 
   return (
     <nav 
-<<<<<<< HEAD
       className="bg-gray-50"
-=======
-      className="bg-white sm:border-b sm:border-gray-200 sm:shadow-sm"
->>>>>>> 68da7ff6
       role="navigation"
       aria-label="メインナビゲーション"
     >
