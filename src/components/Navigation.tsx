--- conflicted
+++ resolved
@@ -105,23 +105,14 @@
 
   return (
     <nav 
-<<<<<<< HEAD
       className="bg-white sm:border-b sm:border-gray-200 sm:shadow-sm"
-=======
-      className="bg-background"
->>>>>>> 41a95e0c
       role="navigation"
       aria-label="メインナビゲーション"
     >
       <div className="max-w-4xl mx-auto px-4 sm:px-6 lg:px-8">
         {/* ヘッダー行：左にロゴ（PC）、中央にロゴ（モバイル）、右にナビ（PC） */}
-<<<<<<< HEAD
         <div className="relative flex items-center h-16">
           {/* 左側：PCロゴ + ハンバーガー（モバイルのみ） */}
-=======
-        <div className="relative flex items-center justify-between h-16">
-          {/* 左側：ハンバーガー（全サイズ） + PCロゴ */}
->>>>>>> 41a95e0c
           <div className="flex items-center gap-3">
             {/* PC表示用ロゴ（左寄せ） */}
             <h1 className="hidden sm:block text-xl font-bold text-blue-600 select-none">
@@ -130,24 +121,13 @@
             {/* ハンバーガーメニュー（モバイルのみ） */}
             <button
               onClick={() => setIsMenuOpen((prev) => !prev)}
-<<<<<<< HEAD
               className="sm:hidden p-2 rounded-lg text-gray-700 hover:text-blue-600 hover:bg-blue-50 focus:outline-none focus:ring-2 focus:ring-blue-500"
-=======
-              className="p-2 rounded-lg text-foreground hover:text-primary hover:bg-secondary focus:outline-none focus:ring-2 focus:ring-primary"
->>>>>>> 41a95e0c
               aria-label="メニューを開閉"
               aria-controls="mobile-nav-panel"
               aria-expanded={isMenuOpen}
             >
               {isMenuOpen ? <X className="w-6 h-6" /> : <Menu className="w-6 h-6" />}
             </button>
-<<<<<<< HEAD
-=======
-            {/* PC表示用ロゴ（左寄せ） */}
-            <div className="hidden sm:block select-none">
-              <YOUDOLogo width={100} height={36} />
-            </div>
->>>>>>> 41a95e0c
           </div>
 
           {/* 中央：モバイル用ロゴ（PCでは非表示） */}
@@ -155,7 +135,6 @@
             <YOUDOLogo width={100} height={36} />
           </div>
 
-<<<<<<< HEAD
           {/* 右側：ナビゲーション項目（PC表示） */}
           <div className="ml-auto hidden sm:flex items-center space-x-1 sm:space-x-2">
             {/* メインナビゲーション項目 */}
@@ -198,26 +177,6 @@
 
         {/* モバイル用メニューパネル */}
         <div className="sm:hidden relative" ref={menuRef}>
-=======
-          {/* 右側ナビゲーション（PC）は削除済み：ハンバーガーに統一 */}
-          <div className="flex items-center gap-3">
-            <NotificationCenter />
-            <UserMenu />
-          </div>
-        </div>
-
-        {/* メニュー開時の背景オーバーレイ */}
-        {isMenuOpen && (
-          <div
-            aria-hidden="true"
-            onClick={() => setIsMenuOpen(false)}
-            className="fixed inset-0 bg-background/60 backdrop-blur-sm z-[1000]"
-          />
-        )}
-
-        {/* メニューパネル（全サイズ） */}
-        <div className="relative" ref={menuRef}>
->>>>>>> 41a95e0c
           <div
             id="mobile-nav-panel"
             className={`absolute left-0 right-0 mt-2 bg-card border border-border rounded-lg shadow-lg overflow-hidden transform origin-top transition-all duration-200 z-[1001] ${
