--- conflicted
+++ resolved
@@ -3,10 +3,11 @@
 import { useState, useEffect } from 'react'
 import { useAuth } from '@/contexts/AuthContext'
 import { supabase } from '@/lib/supabase'
-<<<<<<< HEAD
 import { Database } from '@/lib/supabase'
 import ThankYouMessage from './ThankYouMessage'
-
+import PartnerInvitation from './PartnerInvitation'
+
+// 統合された型定義（両方の機能をサポート）
 type Chore = Database['public']['Tables']['chores']['Row']
 type ChoreInsert = Database['public']['Tables']['chores']['Insert']
 type Completion = Database['public']['Tables']['completions']['Row']
@@ -18,25 +19,6 @@
   completions?: (Completion & {
     thanks?: ThankYou[]
   })[]
-=======
-import PartnerInvitation from './PartnerInvitation'
-
-// 新しいデータベーススキーマに対応した型定義
-type Chore = {
-  id: string
-  owner_id: string
-  partner_id: string | null
-  title: string
-  done: boolean
-  created_at: string
-}
-
-type ChoreInsert = {
-  owner_id: string
-  partner_id?: string | null
-  title: string
-  done?: boolean
->>>>>>> 33a64458
 }
 
 export default function ChoresList() {
@@ -45,11 +27,8 @@
   const [loading, setLoading] = useState(true)
   const [newChore, setNewChore] = useState('')
   const [isAdding, setIsAdding] = useState(false)
-<<<<<<< HEAD
   const [showThankYou, setShowThankYou] = useState<string | null>(null) // 表示中のありがとうメッセージフォーム
 
-  // 家事一覧を取得（完了記録とありがとうメッセージも含む）
-=======
   // パートナー情報の状態管理
   const [hasPartner, setHasPartner] = useState<boolean | null>(null)
   const [partnerInfo, setPartnerInfo] = useState<{ id: string; name: string } | null>(null)
@@ -62,18 +41,13 @@
     connectionStatus: 'unknown' as 'unknown' | 'connected' | 'disconnected' | 'error'
   })
 
-  /**
-   * 自分がownerまたはpartnerの家事を取得する。
-   * RLSにより他ユーザーのデータは除外される。
-   */
->>>>>>> 33a64458
+  // 家事一覧を取得（完了記録とありがとうメッセージも含む）
   const fetchChores = async () => {
     if (!user) return
 
     try {
       const { data, error } = await supabase
         .from('chores')
-<<<<<<< HEAD
         .select(`
           *,
           completions (
@@ -81,11 +55,7 @@
             thanks (*)
           )
         `)
-        .eq('assigned_to', user.id)
-=======
-        .select('*')
         .or(`owner_id.eq.${user.id},partner_id.eq.${user.id}`)
->>>>>>> 33a64458
         .order('created_at', { ascending: false })
 
       if (error) throw error
@@ -210,7 +180,7 @@
       const choreData: ChoreInsert = {
         title: newChore.trim(),
         owner_id: user.id,
-        partner_id: null, // 後でパートナー設定機能を追加予定
+        partner_id: partnerInfo?.id || null,
         done: false
       }
 
@@ -234,7 +204,7 @@
         setChores(prev => {
           // 重複チェック（Realtimeでも同じ行が到着するため）
           if (prev.some(c => c.id === (data as any).id)) return prev
-          return [data as Chore, ...prev]
+          return [data as ExtendedChore, ...prev]
         })
       }
 
@@ -248,94 +218,50 @@
     }
   }
 
-<<<<<<< HEAD
-  // 家事の完了状態を切り替え
-  const toggleChore = async (choreId: string, currentStatus: 'pending' | 'completed') => {
-    if (!user) return
-
-    try {
-      const newStatus = currentStatus === 'pending' ? 'completed' : 'pending'
-      
-      // 家事の状態を更新
-      const { error: choreError } = await supabase
-=======
   /**
-   * 家事の完了状態を切り替える。完了に変更された場合はcompletionsへ記録。
+   * 家事の完了状態を切り替える
+   * @param choreId - 家事のID
+   * @param currentDone - 現在の完了状態
    */
   const toggleChore = async (choreId: string, currentDone: boolean) => {
-    const newDone = !currentDone
-    console.log(`🔄 Starting toggle chore operation: ID=${choreId}, ${currentDone ? 'completed' : 'pending'} → ${newDone ? 'completed' : 'pending'}`)
-    
+    if (!user) return
+
     try {
-      console.log('📝 Updating chore status in database')
-      const { error } = await supabase
->>>>>>> 33a64458
+      const newDone = !currentDone
+
+      // 家事の完了状態を更新
+      const { error: choreError } = await supabase
         .from('chores')
         .update({ done: newDone })
         .eq('id', choreId)
 
-<<<<<<< HEAD
       if (choreError) throw choreError
 
-      // 完了状態になった場合は完了記録を作成
-      if (newStatus === 'completed') {
-        const completionData: CompletionInsert = {
-          chore_id: choreId,
-          completed_by: user.id,
-          completed_at: new Date().toISOString()
-        }
-
+      if (newDone) {
+        // 完了記録を作成
         const { error: completionError } = await supabase
           .from('completions')
-          .insert([completionData])
+          .insert([{
+            chore_id: choreId,
+            user_id: user.id
+          }])
 
         if (completionError) throw completionError
       } else {
-        // 未完了に戻す場合は完了記録を削除
+        // 未完了にする場合は完了記録を削除
         const { error: deleteError } = await supabase
           .from('completions')
           .delete()
           .eq('chore_id', choreId)
-          .eq('completed_by', user.id)
+          .eq('user_id', user.id)
 
         if (deleteError) throw deleteError
       }
 
-      // 家事一覧を再取得して最新の状態を反映
-      await fetchChores()
-=======
-      if (error) {
-        console.error('❌ Toggle chore operation failed:', error)
-        throw error
-      }
-
-      console.log('✅ Chore status updated successfully')
-
-      // ✅ 即時反映: ローカル状態の done を先に更新
-      setChores(prev => prev.map(c => (c.id === choreId ? { ...c, done: newDone } : c)))
-
-      // 完了時にcompletionsテーブルにレコードを追加
-      if (newDone && user) {
-        console.log('📝 Adding completion record')
-        const { error: completionError } = await supabase
-          .from('completions')
-          .insert({
-            chore_id: choreId,
-            user_id: user.id
-          })
-        
-        if (completionError) {
-          console.error('❌ 完了記録の追加に失敗しました:', completionError)
-        } else {
-          console.log('✅ Completion record added successfully')
-        }
-      }
-
-      console.log('✨ Toggle chore completed successfully - UI updated locally; waiting for realtime update')
->>>>>>> 33a64458
+      // 家事一覧を再取得
+      fetchChores()
     } catch (error) {
-      console.error('❌ 家事の更新に失敗しました:', error)
-      alert('家事の更新に失敗しました。再度お試しください。')
+      console.error('Error toggling chore:', error)
     }
   }
 
@@ -375,6 +301,8 @@
     }
   }
 
+  // 家事の完了状態を切り替え
+
   /**
    * 初期データ取得＋Supabase Realtime購読を設定する。
    * - userのowner/partnerに関係する行のみ購読（owner_id または partner_id が自分のID）。
@@ -395,189 +323,61 @@
     fetchChores()
     fetchPartnerInfo()
 
-    // 🔄 Back to Basic: 複雑なハンドラーを削除してシンプルに
-
-    // 🔄 Back to Basic: 最もシンプルなRealtime実装
-     console.log('🔄 Setting up Realtime subscription with REPLICA IDENTITY FULL')
-     console.log('🔧 User ID for filters:', user.id)
-     
-     // 適切なサーバ側フィルタに復旧
-     console.log('🔄 Restoring proper server-side filters')
-     const channel = supabase
-       .channel(`chores-realtime-${user.id}-${Date.now()}`)
-       .on('postgres_changes', { 
-          event: 'INSERT', 
-          schema: 'public', 
+    // Realtime購読の設定
+    const channel = supabase
+      .channel('chores-changes')
+      .on(
+        'postgres_changes',
+        {
+          event: '*',
+          schema: 'public',
           table: 'chores',
           filter: `owner_id=eq.${user.id}`
-        }, (payload) => {
-           console.log('🟢 INSERT EVENT RECEIVED (owner):', payload)
-           const newChore = payload.new as Chore
-           // クライアント側フィルタリング: owner_idまたはpartner_idがユーザーIDと一致する場合のみ処理
-           if (newChore && (newChore.owner_id === user.id || newChore.partner_id === user.id)) {
-             console.log('📝 Adding chore to state:', newChore.title)
-             setChores(prev => {
-               // 重複チェック（ID型の不一致対応: 文字列化して比較）
-               const exists = prev.some(c => String(c.id) === String(newChore.id))
-               if (exists) {
-                 console.log('⚠️ INSERT: Chore already exists, skipping:', newChore.id)
-                 return prev
-               }
-               const updated = [newChore, ...prev]
-               console.log('📊 Updated chores count:', updated.length)
-               return updated
-             })
-             setRealtimeEvents(prev => ({
-               ...prev, 
-               inserts: prev.inserts + 1,
-               lastEvent: `INSERT: ${newChore.title}`
-             }))
-           } else {
-             console.log('⚠️ INSERT: Chore not for this user, skipping')
-           }
-        })
-       // partner_idフィルタを削除（nullの場合にマッチしないため）
-       // owner_idのみでフィルタリングし、クライアント側で追加判定を行う
-       .on('postgres_changes', { 
-          event: 'UPDATE', 
-          schema: 'public', 
-          table: 'chores',
-          filter: `owner_id=eq.${user.id}`
-        }, (payload) => {
-           console.log('🟡 UPDATE EVENT RECEIVED (owner):', payload)
-           const updatedChore = payload.new as Chore
-           // クライアント側フィルタリング: owner_idまたはpartner_idがユーザーIDと一致する場合のみ処理
-           if (updatedChore && (updatedChore.owner_id === user.id || updatedChore.partner_id === user.id)) {
-             console.log('📝 Updating chore in state:', updatedChore.title)
-             setChores(prev => {
-               // ID型の不一致対応: 文字列化して比較
-               const updated = prev.map(c => String(c.id) === String(updatedChore.id) ? updatedChore : c)
-               console.log('📊 Updated chores after UPDATE:', updated.length)
-               return updated
-             })
-             setRealtimeEvents(prev => ({
-               ...prev, 
-               updates: prev.updates + 1,
-               lastEvent: `UPDATE: ${updatedChore.title}`
-             }))
-           } else {
-             console.log('⚠️ UPDATE: Chore not for this user, skipping')
-           }
-        })
-       // partner_idフィルタを削除（nullの場合にマッチしないため）
-       // owner_idのみでフィルタリングし、クライアント側で更新判定を行う
-       .on('postgres_changes', { 
-          event: 'DELETE', 
-          schema: 'public', 
-          table: 'chores',
-          filter: `owner_id=eq.${user.id}`
-        }, (payload) => {
-          console.log('🔴 DELETE EVENT RECEIVED (owner):', payload)
-          const deletedId = payload.old.id
-          if (deletedId) {
-            console.log('📝 Removing chore from state:', deletedId)
-            setChores(prev => {
-              // ID型の不一致対応: 文字列化して比較
-              const updated = prev.filter(c => String(c.id) !== String(deletedId))
-              console.log('📊 Updated chores after DELETE:', updated.length)
-              return updated
-            })
-            setRealtimeEvents(prev => ({
-              ...prev, 
-              deletes: prev.deletes + 1,
-              lastEvent: `DELETE: ${deletedId}`
-            }))
-          }
-        })
-       .on('postgres_changes', { 
-          event: 'DELETE', 
-          schema: 'public', 
-          table: 'chores',
-          filter: `partner_id=eq.${user.id}`
-        }, (payload) => {
-          console.log('🔴 DELETE EVENT RECEIVED (partner):', payload)
-          const deletedId = payload.old.id
-          if (deletedId) {
-            console.log('📝 Removing chore from state (as partner):', deletedId)
-            setChores(prev => {
-              // ID型の不一致対応: 文字列化して比較
-              const updated = prev.filter(c => String(c.id) !== String(deletedId))
-              console.log('📊 Updated chores after DELETE:', updated.length)
-              return updated
-            })
-            setRealtimeEvents(prev => ({
-              ...prev, 
-              deletes: prev.deletes + 1,
-              lastEvent: `DELETE: ${deletedId}`
-            }))
-          }
-        })
-      .subscribe((status, err) => {
-        console.log('📡 Realtime subscription status:', status, 'for user:', user.id)
-        
-        // 接続状態を更新
+        },
+        (payload) => {
+          console.log('🔄 Realtime event received:', payload)
+          setRealtimeEvents(prev => ({
+            ...prev,
+            [payload.eventType === 'INSERT' ? 'inserts' : 
+             payload.eventType === 'UPDATE' ? 'updates' : 'deletes']: 
+             prev[payload.eventType === 'INSERT' ? 'inserts' : 
+                  payload.eventType === 'UPDATE' ? 'updates' : 'deletes'] + 1,
+            lastEvent: new Date().toLocaleTimeString(),
+            connectionStatus: 'connected'
+          }))
+          
+          // データを再取得
+          fetchChores()
+        }
+      )
+      .subscribe((status) => {
+        console.log('📡 Realtime subscription status:', status)
         setRealtimeEvents(prev => ({
           ...prev,
           connectionStatus: status === 'SUBSCRIBED' ? 'connected' : 
-                           status === 'CHANNEL_ERROR' ? 'error' : 
-                           status === 'TIMED_OUT' ? 'disconnected' : 'unknown'
+                           status === 'CHANNEL_ERROR' ? 'error' : 'disconnected'
         }))
-        
-        if (err) {
-          console.error('❌ Realtime subscription error:', err)
-          setRealtimeEvents(prev => ({ ...prev, connectionStatus: 'error' }))
-        }
-        if (status === 'SUBSCRIBED') {
-          console.log('✅ Successfully subscribed to realtime changes for user:', user.id)
-          console.log('🔍 Listening for events on chores table with filters:')
-          console.log('  - owner_id=eq.' + user.id)
-          console.log('  - partner_id=eq.' + user.id)
-        }
-        if (status === 'CHANNEL_ERROR') {
-          console.error('❌ Channel error - check Supabase connection and RLS policies')
-        }
-        if (status === 'TIMED_OUT') {
-          console.error('⏰ Subscription timed out - check network connection')
-        }
       })
 
-    console.log('📡 Realtime channel created for user:', user.id)
-    console.log('🔗 Channel name:', `chores-${user.id}`)
-
-    // DEBUG: Channel to receive all events without filters
-    const debugChannel = supabase
-      .channel(`chores-debug-${Date.now()}`)
-      .on(
-        'postgres_changes',
-        { event: '*', schema: 'public', table: 'chores' },
-        (payload) => {
-          console.log('🐞 DEBUG EVENT (no filter):', payload)
-        }
-      )
-      .subscribe()
-
     return () => {
-      // 前回の購読を解除
-      console.log('🧹 Cleaning up Realtime subscription for user:', user.id)
+      console.log('🧹 Cleaning up Realtime subscription')
       supabase.removeChannel(channel)
-      supabase.removeChannel(debugChannel)
     }
   }, [user?.id])
 
   if (loading) {
     return (
-      <div className="flex justify-center items-center p-8">
-        <div className="text-lg">家事を読み込み中...</div>
+      <div className="max-w-2xl mx-auto p-6">
+        <div className="text-center">読み込み中...</div>
       </div>
     )
   }
-
 
   return (
     <div className="max-w-2xl mx-auto p-6">
       <h2 className="text-2xl font-bold mb-6">家事一覧</h2>
-      
-      {/* リアルタイム接続テスト用パネル */}
+
+      {/* リアルタイム接続テスト */}
       <div className="mb-6 p-4 bg-blue-50 border border-blue-200 rounded-lg">
         <h3 className="text-lg font-semibold mb-2 text-blue-800">🔧 リアルタイム接続テスト</h3>
         <div className="space-y-2 text-sm">
@@ -619,21 +419,19 @@
          </div>
         <button
            onClick={() => {
-             console.log('🔍 現在の状態確認:')
-             console.log('- 家事数:', chores.length)
-             console.log('- 家事一覧:', chores.map(c => ({ id: c.id, title: c.title, done: c.done })))
-             console.log('- ユーザーID:', user?.id)
-             console.log('- リアルタイムイベント:', realtimeEvents)
-             console.log('- Supabase URL:', process.env.NEXT_PUBLIC_SUPABASE_URL)
-             console.log('- Supabase Anon Key:', process.env.NEXT_PUBLIC_SUPABASE_ANON_KEY ? 'Set' : 'Not Set')
+             console.log('🔍 Manual connection status check')
+             console.log('Current realtime events:', realtimeEvents)
+             console.log('Current chores count:', chores.length)
+             console.log('User ID:', user?.id)
+             console.log('Supabase client status:', supabase)
            }}
            className="mt-2 px-3 py-1 bg-blue-500 text-white rounded text-sm hover:bg-blue-600"
          >
            詳細状態確認
          </button>
       </div>
-      
-      {/* パートナー情報デバッグパネル */}
+
+      {/* パートナー状態デバッグ */}
       <div className="mb-4 p-3 bg-purple-50 border border-purple-200 rounded-lg dark:bg-purple-950/30 dark:border-purple-800">
         <h3 className="text-sm font-semibold mb-2 text-purple-800 dark:text-purple-400">
           🔧 パートナー状態デバッグ
@@ -644,14 +442,14 @@
           <div>ユーザーID: <span className="font-mono text-xs">{user?.id}</span></div>
         </div>
       </div>
-      
-      {/* パートナー情報・招待UI */}
+
+      {/* パートナー招待UI */}
       {hasPartner === false && (
         <div className="mb-6">
           <PartnerInvitation onPartnerLinked={handlePartnerLinked} />
         </div>
       )}
-      
+
       {hasPartner === true && partnerInfo && (
         <div className="mb-6 p-4 bg-green-50 border border-green-200 rounded-lg dark:bg-green-950/30 dark:border-green-800">
           <h3 className="text-lg font-semibold mb-2 text-green-800 dark:text-green-400">
@@ -663,7 +461,7 @@
           </div>
         </div>
       )}
-      
+
       {hasPartner === null && (
         <div className="mb-6 p-4 bg-yellow-50 border border-yellow-200 rounded-lg dark:bg-yellow-950/30 dark:border-yellow-800">
           <h3 className="text-lg font-semibold mb-2 text-yellow-800 dark:text-yellow-400">
@@ -674,8 +472,8 @@
           </p>
         </div>
       )}
-      
-      {/* 新しい家事を追加するフォーム */}
+
+      {/* 家事追加フォーム */}
       <form onSubmit={addChore} className="mb-6">
         <div className="flex gap-2">
           <input
@@ -704,156 +502,104 @@
           上のフォームから家事を追加してみましょう！
         </div>
       ) : (
-<<<<<<< HEAD
         <div className="space-y-4">
           {chores.map((chore) => {
+            const isCompleted = chore.done
             const latestCompletion = chore.completions?.[0]
             const hasThankYou = latestCompletion?.thanks && latestCompletion.thanks.length > 0
-            
+
             return (
-              <div key={chore.id} className="border rounded-lg overflow-hidden">
-                <div
-                  className={`flex items-center justify-between p-4 ${
-                    chore.status === 'completed'
-                      ? 'bg-green-50 border-green-200'
-                      : 'bg-white border-gray-200'
-                  }`}
-                >
+              <div
+                key={chore.id}
+                className={`p-4 border rounded-lg ${
+                  isCompleted
+                    ? 'bg-green-50 border-green-200'
+                    : 'bg-white border-gray-200 dark:bg-zinc-900 dark:border-zinc-700'
+                }`}
+              >
+                <div className="flex items-center justify-between">
                   <div className="flex items-center gap-3">
                     <button
-                      onClick={() => toggleChore(chore.id, chore.status)}
+                      onClick={() => toggleChore(chore.id, chore.done)}
                       className={`w-6 h-6 rounded-full border-2 flex items-center justify-center ${
-                        chore.status === 'completed'
+                        isCompleted
                           ? 'bg-green-500 border-green-500 text-white'
-                          : 'border-gray-300 hover:border-green-500'
+                          : 'border-gray-300 hover:border-green-500 dark:border-zinc-600'
                       }`}
                     >
-                      {chore.status === 'completed' && (
+                      {isCompleted && (
                         <svg className="w-4 h-4" fill="currentColor" viewBox="0 0 20 20">
                           <path fillRule="evenodd" d="M16.707 5.293a1 1 0 010 1.414l-8 8a1 1 0 01-1.414 0l-4-4a1 1 0 011.414-1.414L8 12.586l7.293-7.293a1 1 0 011.414 0z" clipRule="evenodd" />
                         </svg>
                       )}
                     </button>
-                    <span
-                      className={`text-lg ${
-                        chore.status === 'completed'
-                          ? 'line-through text-gray-500'
-                          : 'text-gray-900'
-                      }`}
-                    >
-                      {chore.title}
-                    </span>
-                  </div>
-                  
-                  <div className="flex items-center gap-2">
-                    {/* ありがとうボタン（完了済みの場合のみ表示） */}
-                    {chore.status === 'completed' && latestCompletion && (
-                      <button
-                        onClick={() => setShowThankYou(showThankYou === chore.id ? null : chore.id)}
-                        className={`px-3 py-1 rounded transition-colors ${
-                          hasThankYou
-                            ? 'bg-yellow-100 text-yellow-800 border border-yellow-300'
-                            : 'bg-blue-100 text-blue-800 hover:bg-blue-200 border border-blue-300'
+                    <div className="flex flex-col">
+                      <span
+                        className={`text-lg ${
+                          isCompleted
+                            ? 'line-through text-gray-500'
+                            : 'text-gray-900 dark:text-zinc-100'
                         }`}
                       >
-                        {hasThankYou ? '✨ ありがとう済み' : '💝 ありがとう'}
+                        {chore.title}
+                      </span>
+                      <span className="text-sm text-gray-500 dark:text-zinc-400">
+                        {chore.owner_id === user?.id ? '自分が作成' : 'パートナーが作成'}
+                      </span>
+                    </div>
+                  </div>
+                  <div className="flex items-center gap-2">
+                    {/* ありがとうボタン（完了済みで自分以外が完了した場合のみ表示） */}
+                    {isCompleted && latestCompletion && latestCompletion.user_id !== user?.id && !hasThankYou && (
+                      <button
+                        onClick={() => setShowThankYou(latestCompletion.id)}
+                        className="px-3 py-1 text-pink-600 hover:bg-pink-50 rounded transition-colors dark:hover:bg-pink-950/30"
+                      >
+                        ありがとう
                       </button>
                     )}
-                    
                     <button
                       onClick={() => deleteChore(chore.id)}
-                      className="px-3 py-1 text-red-600 hover:bg-red-50 rounded transition-colors"
+                      className="px-3 py-1 text-red-600 hover:bg-red-50 rounded transition-colors dark:hover:bg-red-950/30"
                     >
                       削除
                     </button>
                   </div>
                 </div>
 
+                {/* ありがとうメッセージ表示 */}
+                {hasThankYou && latestCompletion?.thanks && (
+                  <div className="mt-3 p-3 bg-pink-50 border border-pink-200 rounded-lg">
+                    <h4 className="text-sm font-semibold text-pink-800 mb-2">💖 ありがとうメッセージ</h4>
+                    {latestCompletion.thanks.map((thank) => (
+                      <div key={thank.id} className="text-sm text-pink-700">
+                        <p>"{thank.message}"</p>
+                        <p className="text-xs text-pink-500 mt-1">
+                          {new Date(thank.created_at).toLocaleString()}
+                        </p>
+                      </div>
+                    ))}
+                  </div>
+                )}
+
                 {/* ありがとうメッセージフォーム */}
-                {showThankYou === chore.id && latestCompletion && (
-                  <div className="p-4 bg-gray-50 border-t">
+                {showThankYou === latestCompletion?.id && latestCompletion && (
+                  <div className="mt-3">
                     <ThankYouMessage
                       completionId={latestCompletion.id}
-                      toUserId={latestCompletion.completed_by}
-                      toUserName="あなた" // 現在は自分の家事のみなので固定
+                      toUserId={latestCompletion.user_id}
+                      toUserName="パートナー"
                       onSuccess={() => {
                         setShowThankYou(null)
-                        fetchChores() // 最新の状態を取得
+                        fetchChores()
                       }}
                       onCancel={() => setShowThankYou(null)}
                     />
                   </div>
                 )}
-
-                {/* 既存のありがとうメッセージ表示 */}
-                {hasThankYou && latestCompletion?.thanks && (
-                  <div className="p-4 bg-yellow-50 border-t">
-                    <h4 className="font-medium text-yellow-800 mb-2">ありがとうメッセージ</h4>
-                    <div className="space-y-2">
-                      {latestCompletion.thanks.map((thank) => (
-                        <div key={thank.id} className="bg-white p-3 rounded border border-yellow-200">
-                          <p className="text-gray-800">{thank.message}</p>
-                          <p className="text-xs text-gray-500 mt-1">
-                            {new Date(thank.created_at).toLocaleString('ja-JP')}
-                          </p>
-                        </div>
-                      ))}
-                    </div>
-                  </div>
-                )}
               </div>
             )
           })}
-=======
-        <div className="space-y-3">
-          {chores.map((chore) => (
-            <div
-              key={chore.id}
-              className={`flex items-center justify-between p-4 border rounded-lg ${
-                chore.done
-                  ? 'bg-green-50 border-green-200'
-                  : 'bg-white border-gray-200 dark:bg-zinc-900 dark:border-zinc-700'
-              }`}
-            >
-              <div className="flex items-center gap-3">
-                <button
-                  onClick={() => toggleChore(chore.id, chore.done)}
-                  className={`w-6 h-6 rounded-full border-2 flex items-center justify-center ${
-                    chore.done
-                      ? 'bg-green-500 border-green-500 text-white'
-                      : 'border-gray-300 hover:border-green-500 dark:border-zinc-600'
-                  }`}
-                >
-                  {chore.done && (
-                    <svg className="w-4 h-4" fill="currentColor" viewBox="0 0 20 20">
-                      <path fillRule="evenodd" d="M16.707 5.293a1 1 0 010 1.414l-8 8a1 1 0 01-1.414 0l-4-4a1 1 0 011.414-1.414L8 12.586l7.293-7.293a1 1 0 011.414 0z" clipRule="evenodd" />
-                    </svg>
-                  )}
-                </button>
-                <div className="flex flex-col">
-                  <span
-                    className={`text-lg ${
-                      chore.done
-                        ? 'line-through text-gray-500'
-                        : 'text-gray-900 dark:text-zinc-100'
-                    }`}
-                  >
-                    {chore.title}
-                  </span>
-                  <span className="text-sm text-gray-500 dark:text-zinc-400">
-                    {chore.owner_id === user?.id ? '自分が作成' : 'パートナーが作成'}
-                  </span>
-                </div>
-              </div>
-              <button
-                onClick={() => deleteChore(chore.id)}
-                className="px-3 py-1 text-red-600 hover:bg-red-50 rounded transition-colors dark:hover:bg-red-950/30"
-              >
-                削除
-              </button>
-            </div>
-          ))}
->>>>>>> 33a64458
         </div>
       )}
     </div>
